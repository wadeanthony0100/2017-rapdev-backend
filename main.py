from flask import Flask, request, abort, flash, redirect, url_for, render_template
app = Flask(__name__)
from database import db_session
from models import *
import json
import jwt


secret = 'secret'


@app.teardown_appcontext
def shutdown_session(exception=None):
    db_session.remove()


<<<<<<< HEAD
@app.route('/')
def hello_world():
    temp = []
    for u in User.query.all():
        temp.append(u.as_dict())
    return json.dumps(temp)


@app.route('/create')
def create():
    u = User('test', 'test@')
    db_session.add(u)
    db_session.commit()
    return str(User.query.all())


=======
>>>>>>> db935c76
@app.route('/api/v1/auth', methods=['POST'])
@returns_json
def auth():
    username = request.form['username']

    user = User.query.filter_by(name=username).first()
    
    if user is None:
        user = User(username, username + '@')
        db_session.add(user)
        db_session.commit()
        
    encoded = jwt.encode({'id': user.id}, secret, algorithm='HS256') 

    return json.dumps({'token': encoded})


<<<<<<< HEAD
=======

>>>>>>> db935c76
@app.route('/api/v1/user/<int:user_id>')
@returns_json
def user_by_id(user_id):
    """Get a user by user ID."""
    user = User.query.get(user_id)

    if user is None:
        abort(404)

    return json.dumps(user.as_dict())


if __name__ == '__main__':
    app.run()


# team CRUD

@app.route('/team_id/add', methods=['POST'])
def add():
    team = Team(request.form['title'])
    db_session.add(team)
    db_session.commit()
    flash('New team was successfully created')

    return 'added'<|MERGE_RESOLUTION|>--- conflicted
+++ resolved
@@ -1,12 +1,21 @@
-from flask import Flask, request, abort, flash, redirect, url_for, render_template
-app = Flask(__name__)
+from flask import Flask, request, abort, flash, redirect, url_for, render_template, Response
 from database import db_session
 from models import *
+from functools import wraps
 import json
 import jwt
 
+app = Flask(__name__)
 
 secret = 'secret'
+
+
+def returns_json(f):
+    @wraps(f)
+    def decorated_function(*args, **kwargs):
+        r = f(*args, **kwargs)
+        return Response(r, content_type='application/json')
+    return decorated_function
 
 
 @app.teardown_appcontext
@@ -14,7 +23,6 @@
     db_session.remove()
 
 
-<<<<<<< HEAD
 @app.route('/')
 def hello_world():
     temp = []
@@ -31,8 +39,6 @@
     return str(User.query.all())
 
 
-=======
->>>>>>> db935c76
 @app.route('/api/v1/auth', methods=['POST'])
 @returns_json
 def auth():
@@ -50,10 +56,6 @@
     return json.dumps({'token': encoded})
 
 
-<<<<<<< HEAD
-=======
-
->>>>>>> db935c76
 @app.route('/api/v1/user/<int:user_id>')
 @returns_json
 def user_by_id(user_id):
