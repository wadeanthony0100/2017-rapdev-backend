<<<<<<< HEAD
from flask import Flask, request, abort, redirect, url_for, Response
from database import get_db
=======
from flask import Flask, request, abort, Response
from database import db_session
>>>>>>> b4a1d9b9
from models import *
from functools import wraps
import json
import jwt
from sqlalchemy.exc import IntegrityError
from sqlalchemy import or_
import datetime
import iso8601


app = Flask(__name__)

secret = 'secret'


def returns_json(f):
    """Decorator to add the content type to responses."""
    @wraps(f)
    def decorated_function(*args, **kwargs):
        r = f(*args, **kwargs)
        if isinstance(r, tuple):
            return Response(r[0], status=r[1], content_type='application/json')
        else:
            return Response(r, content_type='application/json')
    return decorated_function


@app.teardown_appcontext
def shutdown_session(exception=None):
<<<<<<< HEAD
    get_db().remove()
=======
    """End the database session."""
    db_session.remove()
>>>>>>> b4a1d9b9


@app.route('/v1/auth', methods=['POST'])
@returns_json
def auth():
    """Authenticate users."""
    if not request.json or 'username' not in request.json:
        abort(400)
    username = request.json['username']

    user = User.query.filter_by(name=username).first()

    if user is None:
        user = User(username, username + '@')
        get_db().add(user)
        get_db().commit()

    encoded = jwt.encode({'id': user.id}, secret, algorithm='HS256')

    return json.dumps({'token': encoded})


@app.route('/v1/user/<int:user_id>')
@returns_json
def user_by_id(user_id):
    """Get a user by user ID."""
    user = User.query.get(user_id)

    if user is None:
        abort(404)

    return json.dumps(user.as_dict(include_teams_and_permissions=True))


# team CRUD

@app.route('/v1/team', methods=['POST'])
@returns_json
def team_add():
    """Add a team given a team name."""
    name = request.json['name']

    if name is None or len(name.strip()) == 0:
        abort(400)

    team = Team(name=name)

    get_db().add(team)
    get_db().commit()

    return '', 201


@app.route('/v1/team/<int:team_id>', methods=['GET'])
@returns_json
def team_read(team_id):
    """Get a team's info."""
    team = Team.query.get(team_id)
    if team is None:
        abort(400)

    return json.dumps({
        'name': team.name,
        'members': team.users
    })


@app.route('/v1/team/<int:team_id>', methods=['PUT'])
@returns_json
def team_update(team_id):
    """Update a team's name given name."""
    team = Team.query.get(team_id)

    if team is None:
        abort(400)

    name = request.json['name']
    if name is None or len(name.strip()) == 0:
        abort(400)

    team.name = name
    get_db().commit()

    return '', 200


@app.route('/v1/team/<int:team_id>', methods=['DELETE'])
@returns_json
def team_delete(team_id):
    """Delete a team given its ID."""
    team = Team.query.get(team_id)
    if team is None:
        abort(400)

    get_db().delete(team)
    get_db().commit()

    return '', 200


# add/remove user to team

@app.route('/v1/team_user/<int:team_id>', methods=['POST'])
@returns_json
def team_user_add(team_id):
    """Add a user to a team given the team and user IDs."""
    team = Team.query.get(team_id)
    if team is None:
        abort(400)

    user_id = request.json['user_id']
    if user_id is None or len(user_id.strip()) == 0:
        abort(400)

    user = User.query.get(user_id)
    if user is None:
        abort(400)

    user.teams.append(team)
    get_db().commit()

    return '', 200


@app.route('/v1/team_user/<int:team_id>', methods=['DELETE'])
@returns_json
def team_user_delete(team_id):
    """Remove a user from a team given the team and user IDs."""
    team = Team.query.get(team_id)
    if team is None:
        abort(400)

    user_id = request.json['user_id']
    if user_id is None or len(user_id.strip()) == 0:
        abort(400)

    user = User.query.get(user_id)
    if user is None:
        abort(400)

    user.teams.delete(team)
    get_db().commit()

    return '', 200


# reservation CRUD

@app.route('/v1/reservation', methods=['POST'])
@returns_json
def reservation_add():
    """Add a reservation.

    Uses the team ID, room ID, creator ID, start and end datetimes.
    """
    team_id = request.json['team_id']
    if team_id is None or len(team_id.strip()) == 0:
        abort(400)

    team = Team.query.get(team_id)
    if team is None:
        abort(400)

    room_id = request.json['room_id']
    if room_id is None or len(room_id.strip()) == 0:
        abort(400)

    room = Room.query.get(room_id)
    if room is None:
        abort(400)

    creator_id = request.json['creator_id']
    if creator_id is None or len(creator_id.strip()) == 0:
        abort(400)

    creator = User.query.get(creator_id)
    if creator is None:
        abort(400)

    start = request.json['start']
    if start is None or len(start.strip()) == 0:
        abort(400)

    end = request.json['end']
    if end is None or len(end.strip()) == 0:
        abort(400)

    res = Reservation(team=team, room=room, created_by=creator,
                      start=start, end=end)

    get_db().add(res)
    get_db().commit()

    return '', 201


@app.route('/v1/reservation/<int:res_id>', methods=['GET'])
@returns_json
def reservation_read(res_id):
    """Get a reservation's info given ID."""
    res = Reservation.query.get(res_id)
    if res is None:
        abort(400)

    return json.dumps({
        'team': res.team,
        'room': res.room,
        'created_by': res.created_by,
        'start': res.start,
        'end': res.end
    })


@app.route('/v1/reservation/<int:res_id>', methods=['PUT'])
@returns_json
def reservation_update(res_id):
    """Update a reservation.

    Uses a team ID, room ID, creator ID, start and end datetimes.
    """
    team_id = request.json['team_id']
    if team_id is None or len(team_id.strip()) == 0:
        abort(400)

    team = Team.query.get(team_id)
    if team is None:
        abort(400)

    room_id = request.json['room_id']
    if room_id is None or len(room_id.strip()) == 0:
        abort(400)

    room = Room.query.get(room_id)
    if room is None:
        abort(400)

    creator_id = request.json['creator_id']
    if creator_id is None or len(creator_id.strip()) == 0:
        abort(400)

    creator = User.query.get(creator_id)
    if creator is None:
        abort(400)

    start = request.json['start']
    if start is None or len(start.strip()) == 0:
        abort(400)

    end = request.json['end']
    if end is None or len(end.strip()) == 0:
        abort(400)

    res = Reservation.query.get(res_id)
    if res is None:
        abort(400)

    res.team = team
    res.room = room
    res.created_by = creator
    res.start = start
    res.end = end

    get_db().commit()

    return '', 200


@app.route('/v1/reservation/<int:res_id>', methods=['DELETE'])
@returns_json
def reservation_delete(res_id):
    """Remove a reservation given its ID."""
    res = Reservation.query.get(res_id)
    if res is None:
        abort(400)

    get_db().delete(res)
    get_db().commit()

    return '', 200


# room CRUD

@app.route('/v1/room', methods=['POST'])
@returns_json
def room_add():
    """Add a room, given the room number."""
    if not request.json or 'number' not in request.json:
        abort(400)
    num = request.json['number']
    if num is None or len(num.strip()) == 0:
        abort(400)

    room = Room(number=num)

    try:
        get_db().add(room)
        get_db().commit()
    except IntegrityError:
        abort(400)
    return json.dumps(room.as_dict(include_features=False)), 201


@app.route('/v1/room/<int:room_id>', methods=['GET'])
@returns_json
def room_read(room_id):
    """Get a room's info given its ID."""
    room = Room.query.get(room_id)
    if room is None:
        abort(400)

    return json.dumps({
        'number': room.number,
        'features': room.users,
        'reservations': room.reservations,
    })


@app.route('/v1/room/<int:room_id>', methods=['PUT'])
@returns_json
def room_update(room_id):
    """Update a room given its room number and feature list."""
    room = Room.query.get(room_id)

    if room is None:
        abort(400)

    number = request.json['number']
    if number is None or len(number.strip()) == 0:
        abort(400)

    room.number = number

    features = request.json['features']
    if features is None:
        abort(400)

    # remove relationships not in features
    for r in room.features:
        if r not in features:
            room.features.delete(r)

    # add relationships in features
    for f in features:
        if f not in room.features:
            room.features.add(f)

    get_db().commit()

    return '', 200


@app.route('/v1/room/<int:room_id>', methods=['DELETE'])
@returns_json
def room_delete(room_id):
    """Remove a room given its ID."""
    room = Room.query.get(room_id)
    if room is None:
        abort(400)

    get_db().delete(room)
    get_db().commit()

    return '', 200


@app.route('/v1/reservation', methods=['GET'])
@returns_json
def get_reservations():
    """Get a filtered reservation list.

    Optional query params: start, end
    """
    start_date = request.args.get('start')
    end_date = request.args.get('end')

    if start_date is not None and end_date is not None:
        start = None
        end = None

        try:
            start = iso8601.parse_date(start_date)
            end = iso8601.parse_date(end_date)
        except iso8601.ParseError:
            abort(400)

        reservations = Reservation.query.filter(
            Reservation.end >= start, Reservation.start <= end)
    else:
        reservations = Reservation.query.filter(
            or_(Reservation.start >= datetime.datetime.now(),
                Reservation.end >= datetime.datetime.now()))

    reservations = map(lambda x: x.as_dict(), reservations)

    return json.dumps(reservations)


if __name__ == '__main__':
    app.run(host='0.0.0.0')<|MERGE_RESOLUTION|>--- conflicted
+++ resolved
@@ -1,10 +1,5 @@
-<<<<<<< HEAD
-from flask import Flask, request, abort, redirect, url_for, Response
+from flask import Flask, request, abort, Response
 from database import get_db
-=======
-from flask import Flask, request, abort, Response
-from database import db_session
->>>>>>> b4a1d9b9
 from models import *
 from functools import wraps
 import json
@@ -34,12 +29,8 @@
 
 @app.teardown_appcontext
 def shutdown_session(exception=None):
-<<<<<<< HEAD
+    """End the database session."""
     get_db().remove()
-=======
-    """End the database session."""
-    db_session.remove()
->>>>>>> b4a1d9b9
 
 
 @app.route('/v1/auth', methods=['POST'])
