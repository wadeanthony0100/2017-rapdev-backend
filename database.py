from sqlalchemy import create_engine
from sqlalchemy.orm import scoped_session, sessionmaker
from sqlalchemy.ext.declarative import declarative_base

engine = create_engine('sqlite:///test.db', convert_unicode=True)
_db_session = scoped_session(sessionmaker(autocommit=False,
                                         autoflush=False,
                                         bind=engine))
Base = declarative_base()
Base.query = _db_session.query_property()

def get_db():
    """
    Returns the current db session
    """
    return _db_session

def set_engine(new_querystring):
    """
    Swaps the current sqlite database location to the new destination.
    FOR TESTING ONLY!
    """
    global engine, _db_session
    engine = create_engine(new_querystring, convert_unicode=True)
    _db_session = scoped_session(
        sessionmaker(autocommit=False, autoflush=False, bind=engine)
    )
    Base.query = _db_session.query_property()



def init_db():
    """Initialize the database."""
    # import all modules here that might define models so that
    # they will be registered properly on the metadata.  Otherwise
    # you will have to import them first before calling init_db()
    import models
    Base.metadata.create_all(bind=engine)
    seed()


def seed():
    """Seed the database with sample data."""
    import models
    # the rooms
    roomnumbers = ['1560', '1561', '1562', '1563', '1564',
                   '1565', '1665', '1663', '1662', '1661', '1660']
    for roomnumber in roomnumbers:
        r = models.Room(number=roomnumber)
        get_db().add(r)

    # the types of team
    get_db().add(
        models.TeamType(
            name='default',
            priority=4,
<<<<<<< HEAD
            advance_time=7*2 # 2 weeks
    ))
    get_db().add(
        models.TeamType(
            name='other_team',
            priority=4,
            advance_time=7*2 # 2 weeks
    ))
    get_db().add(
        models.TeamType(
            name='class',
            priority=3,
            advance_time=7*2 # 2 weeks
    ))
    get_db().add(
        models.TeamType(
            name='colab_class',
            priority=2,
            advance_time=7*2 # 2 weeks
    ))
    get_db().add(
=======
            advance_time=7 * 2  # 2 weeks
        )
    )
    db_session.add(
        models.TeamType(
            name='other_team',
            priority=4,
            advance_time=7 * 2  # 2 weeks
        )
    )
    db_session.add(
        models.TeamType(
            name='class',
            priority=3,
            advance_time=7 * 2  # 2 weeks
        )
    )
    db_session.add(
        models.TeamType(
            name='colab_class',
            priority=2,
            advance_time=7 * 2  # 2 weeks
        )
    )
    db_session.add(
>>>>>>> b4a1d9b9
        models.TeamType(
            name='senior_project',
            priority=1,
            advance_time=7 * 2  # 2 weeks
        )
    )

    get_db().commit()<|MERGE_RESOLUTION|>--- conflicted
+++ resolved
@@ -54,55 +54,31 @@
         models.TeamType(
             name='default',
             priority=4,
-<<<<<<< HEAD
-            advance_time=7*2 # 2 weeks
-    ))
-    get_db().add(
-        models.TeamType(
-            name='other_team',
-            priority=4,
-            advance_time=7*2 # 2 weeks
-    ))
-    get_db().add(
-        models.TeamType(
-            name='class',
-            priority=3,
-            advance_time=7*2 # 2 weeks
-    ))
-    get_db().add(
-        models.TeamType(
-            name='colab_class',
-            priority=2,
-            advance_time=7*2 # 2 weeks
-    ))
-    get_db().add(
-=======
             advance_time=7 * 2  # 2 weeks
         )
     )
-    db_session.add(
+    get_db().add(
         models.TeamType(
             name='other_team',
             priority=4,
             advance_time=7 * 2  # 2 weeks
         )
     )
-    db_session.add(
+    get_db().add(
         models.TeamType(
             name='class',
             priority=3,
             advance_time=7 * 2  # 2 weeks
         )
     )
-    db_session.add(
+    get_db().add(
         models.TeamType(
             name='colab_class',
             priority=2,
             advance_time=7 * 2  # 2 weeks
         )
     )
-    db_session.add(
->>>>>>> b4a1d9b9
+    get_db().add(
         models.TeamType(
             name='senior_project',
             priority=1,
