--- conflicted
+++ resolved
@@ -26,40 +26,33 @@
                          secondary=join_table_user_teams,
                          back_populates="users")
 
+
     def __init__(self, name=None, email=None):
         self.name = name
         self.email = email
 
     def as_dict(self):
-        return {
-            'id': self.id,
-            'name': self.name,
-            'email': self.email
-        }
+    	return {
+    		'id' : self.id,
+    		'name' : self.name,
+    		'email' : self.email
+    	}
 
 join_table_role_permissions = Table('role_permissions', Base.metadata,
     Column('role_id', Integer, ForeignKey('roles.id')),
     Column('permission_id', Integer, ForeignKey('permissions.id'))
 )
 
-
 class Role(Base):
     __tablename__ = 'roles'
     id = Column(Integer, primary_key=True)
     name = Column(String(50), unique=True)
-<<<<<<< HEAD
-    # 'users' defined above in class User
-    permissions = relationship('Role',
-                               secondary=join_table_role_permissions,
-                               back_populates='roles')
-=======
     users = relationship('User',
                          secondary=join_table_user_roles,
                          back_populates='roles')
     permissions = relationship('Permission',
                          secondary=join_table_role_permissions,
                          back_populates='roles')
->>>>>>> fd9fd8b8
 
     def __init__(self, name=None):
         self.name = name
@@ -83,7 +76,7 @@
     name = Column(String(50), unique=True)
     teams = relationship("Team", back_populates="teamtype")
     priority = Column(Integer)
-    advance_time = Column(Integer)  # max days ahead that they can reserve a room
+    advance_time = Column(Integer) # max days ahead that they can reserve a room
 
     def __init__(self, name=None):
         self.name = name
